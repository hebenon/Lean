﻿/*
 * QUANTCONNECT.COM - Democratizing Finance, Empowering Individuals.
 * Lean Algorithmic Trading Engine v2.0. Copyright 2014 QuantConnect Corporation.
 *
 * Licensed under the Apache License, Version 2.0 (the "License");
 * you may not use this file except in compliance with the License.
 * You may obtain a copy of the License at http://www.apache.org/licenses/LICENSE-2.0
 *
 * Unless required by applicable law or agreed to in writing, software
 * distributed under the License is distributed on an "AS IS" BASIS,
 * WITHOUT WARRANTIES OR CONDITIONS OF ANY KIND, either express or implied.
 * See the License for the specific language governing permissions and
 * limitations under the License.
*/

using System;
using System.Linq;
using NodaTime;
using NUnit.Framework;
using QuantConnect.Data;
using QuantConnect.Data.Market;
using QuantConnect.Lean.Engine.HistoricalData;
using QuantConnect.Logging;
using QuantConnect.Securities;
using QuantConnect.Brokerages.Bitfinex;

namespace QuantConnect.Tests.Brokerages.Bitfinex
{
    [TestFixture]
    public partial class BitfinexBrokerageTests
    {
        // the last two bools in params order are:
        // 1) whether or not 'GetHistory' is expected to return an empty result
        // 2) whether or not an ArgumentException is expected to be thrown during 'GetHistory' execution
        public TestCaseData[] History => new[]
        {
            // valid
            new TestCaseData(Symbol, Resolution.Minute, Time.OneMinute, false, false),
            new TestCaseData(Symbol, Resolution.Hour, Time.OneDay, false, false),
            new TestCaseData(Symbol, Resolution.Daily, TimeSpan.FromDays(15), false, false),

            // invalid resolution, no error, empty result
            new TestCaseData(Symbol, Resolution.Tick, TimeSpan.FromSeconds(15), true, false),
            new TestCaseData(Symbol, Resolution.Second, Time.OneMinute, true, false),

            // invalid period, no error, empty result
            new TestCaseData(Symbol, Resolution.Daily, TimeSpan.FromDays(-15), true, false),

            // invalid symbol, throws "System.ArgumentException : Unknown symbol: XYZ"
            new TestCaseData(Symbol.Create("XYZ", SecurityType.Crypto, Market.Bitfinex), 
                Resolution.Daily, TimeSpan.FromDays(15), true, true),

            // invalid security type, no error, empty result
            new TestCaseData(Symbols.EURUSD, Resolution.Daily, TimeSpan.FromDays(15), true, false)
        };

        [Test]
        [TestCaseSource(nameof(History))]
        public void GetsHistory(Symbol symbol, Resolution resolution, TimeSpan period, bool shouldBeEmpty, bool throwsException)
        {
            TestDelegate test = () =>
            {
                var brokerage = (BitfinexBrokerage)Brokerage;

                var historyProvider = new BrokerageHistoryProvider();
                historyProvider.SetBrokerage(brokerage);
                historyProvider.Initialize(new HistoryProviderInitializeParameters(null, null, null, null, null, null, null));

                var now = DateTime.UtcNow.RoundDown(resolution.ToTimeSpan());

                var requests = new[]
                {
                    new HistoryRequest(now.Add(-period),
                                       now,
                                       typeof(TradeBar),
                                       symbol,
                                       resolution,
                                       SecurityExchangeHours.AlwaysOpen(TimeZones.Utc),
                                       DateTimeZone.Utc,
                                       Resolution.Minute,
                                       false,
                                       false,
                                       DataNormalizationMode.Adjusted,
                                       TickType.Trade)
                };

                // 'GetBrokerageSymbol' method called inside 'GetHistory' may throw an ArgumentException for invalid symbol supplied
                var history = historyProvider.GetHistory(requests, TimeZones.Utc).ToList();

                foreach (var slice in history)
                {
<<<<<<< HEAD
                    var bar = slice.Bars[symbol];

                    Log.Trace("{0}: {1} - O={2}, H={3}, L={4}, C={5}", bar.Time, bar.Symbol, bar.Open, bar.High, bar.Low, bar.Close);
=======
                    if (resolution == Resolution.Tick)
                    {
                        foreach (var tick in slice.Ticks[symbol])
                        {
                            Log.Trace("{0}: {1} - {2} / {3}", tick.Time.ToStringInvariant("yyyy-MM-dd HH:mm:ss.fff"), tick.Symbol, tick.BidPrice, tick.AskPrice);
                        }
                    }
                    else
                    {
                        var bar = slice.Bars[symbol];

                        Log.Trace("{0}: {1} - O={2}, H={3}, L={4}, C={5}", bar.Time, bar.Symbol, bar.Open, bar.High, bar.Low, bar.Close);
                    }
>>>>>>> a1fcd9ea
                }

                Log.Trace("Data points retrieved: " + historyProvider.DataPointCount);

                if (shouldBeEmpty)
                {
                    Assert.IsTrue(history.Count == 0);
                }
                else
                {
                    Assert.IsTrue(history.Count > 0);
                }
            };

            // assert for ArgumentException
            if (throwsException)
            {
                Assert.Throws<ArgumentException>(test);
            }
            else
            {
                Assert.DoesNotThrow(test);
            }
        }
    }
}<|MERGE_RESOLUTION|>--- conflicted
+++ resolved
@@ -1,4 +1,4 @@
-﻿/*
+/*
  * QUANTCONNECT.COM - Democratizing Finance, Empowering Individuals.
  * Lean Algorithmic Trading Engine v2.0. Copyright 2014 QuantConnect Corporation.
  *
@@ -89,25 +89,8 @@
 
                 foreach (var slice in history)
                 {
-<<<<<<< HEAD
                     var bar = slice.Bars[symbol];
-
                     Log.Trace("{0}: {1} - O={2}, H={3}, L={4}, C={5}", bar.Time, bar.Symbol, bar.Open, bar.High, bar.Low, bar.Close);
-=======
-                    if (resolution == Resolution.Tick)
-                    {
-                        foreach (var tick in slice.Ticks[symbol])
-                        {
-                            Log.Trace("{0}: {1} - {2} / {3}", tick.Time.ToStringInvariant("yyyy-MM-dd HH:mm:ss.fff"), tick.Symbol, tick.BidPrice, tick.AskPrice);
-                        }
-                    }
-                    else
-                    {
-                        var bar = slice.Bars[symbol];
-
-                        Log.Trace("{0}: {1} - O={2}, H={3}, L={4}, C={5}", bar.Time, bar.Symbol, bar.Open, bar.High, bar.Low, bar.Close);
-                    }
->>>>>>> a1fcd9ea
                 }
 
                 Log.Trace("Data points retrieved: " + historyProvider.DataPointCount);
