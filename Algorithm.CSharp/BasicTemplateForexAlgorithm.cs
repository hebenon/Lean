--- conflicted
+++ resolved
@@ -38,12 +38,7 @@
             SetCash(100000);             //Set Strategy Cash
             // Find more symbols here: http://quantconnect.com/data
             AddForex("EURUSD");
-<<<<<<< HEAD
             AddForex("NZDUSD");
-=======
-            AddForex("GBPUSD");
-            AddForex("EURGBP");
->>>>>>> accb3d86
 
             var dailyHistory = History(5, Resolution.Daily);
             var hourHistory = History(5, Resolution.Hour);
